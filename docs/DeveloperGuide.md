--- conflicted
+++ resolved
@@ -156,105 +156,6 @@
 
 This section describes some noteworthy details on how certain features are implemented.
 
-<<<<<<< HEAD
-=======
-### \[Proposed\] Undo/redo feature
-
-#### Proposed Implementation
-
-The proposed undo/redo mechanism is facilitated by `VersionedAddressBook`. It extends `AddressBook` with an undo/redo history, stored internally as an `addressBookStateList` and `currentStatePointer`. Additionally, it implements the following operations:
-
-* `VersionedAddressBook#commit()` — Saves the current address book state in its history.
-* `VersionedAddressBook#undo()` — Restores the previous address book state from its history.
-* `VersionedAddressBook#redo()` — Restores a previously undone address book state from its history.
-
-These operations are exposed in the `Model` interface as `Model#commitAddressBook()`, `Model#undoAddressBook()` and `Model#redoAddressBook()` respectively.
-
-Given below is an example usage scenario and how the undo/redo mechanism behaves at each step.
-
-Step 1. The user launches the application for the first time. The `VersionedAddressBook` will be initialized with the initial address book state, and the `currentStatePointer` pointing to that single address book state.
-
-![UndoRedoState0](images/UndoRedoState0.png)
-
-Step 2. The user executes `delete 5` command to delete the 5th person in the address book. The `delete` command calls `Model#commitAddressBook()`, causing the modified state of the address book after the `delete 5` command executes to be saved in the `addressBookStateList`, and the `currentStatePointer` is shifted to the newly inserted address book state.
-
-![UndoRedoState1](images/UndoRedoState1.png)
-
-Step 3. The user executes `add n/David …​` to add a new person. The `add` command also calls `Model#commitAddressBook()`, causing another modified address book state to be saved into the `addressBookStateList`.
-
-![UndoRedoState2](images/UndoRedoState2.png)
-
-<div markdown="span" class="alert alert-info">:information_source: **Note:** If a command fails its execution, it will not call `Model#commitAddressBook()`, so the address book state will not be saved into the `addressBookStateList`.
-
-</div>
-
-Step 4. The user now decides that adding the person was a mistake, and decides to undo that action by executing the `undo` command. The `undo` command will call `Model#undoAddressBook()`, which will shift the `currentStatePointer` once to the left, pointing it to the previous address book state, and restores the address book to that state.
-
-![UndoRedoState3](images/UndoRedoState3.png)
-
-<div markdown="span" class="alert alert-info">:information_source: **Note:** If the `currentStatePointer` is at index 0, pointing to the initial AddressBook state, then there are no previous AddressBook states to restore. The `undo` command uses `Model#canUndoAddressBook()` to check if this is the case. If so, it will return an error to the user rather
-than attempting to perform the undo.
-
-</div>
-
-The following sequence diagram shows how an undo operation goes through the `Logic` component:
-
-![UndoSequenceDiagram](images/UndoSequenceDiagram-Logic.png)
-
-<div markdown="span" class="alert alert-info">:information_source: **Note:** The lifeline for `UndoCommand` should end at the destroy marker (X) but due to a limitation of PlantUML, the lifeline reaches the end of diagram.
-
-</div>
-
-Similarly, how an undo operation goes through the `Model` component is shown below:
-
-![UndoSequenceDiagram](images/UndoSequenceDiagram-Model.png)
-
-The `redo` command does the opposite — it calls `Model#redoAddressBook()`, which shifts the `currentStatePointer` once to the right, pointing to the previously undone state, and restores the address book to that state.
-
-<div markdown="span" class="alert alert-info">:information_source: **Note:** If the `currentStatePointer` is at index `addressBookStateList.size() - 1`, pointing to the latest address book state, then there are no undone AddressBook states to restore. The `redo` command uses `Model#canRedoAddressBook()` to check if this is the case. If so, it will return an error to the user rather than attempting to perform the redo.
-
-</div>
-
-Step 5. The user then decides to execute the command `list`. Commands that do not modify the address book, such as `list`, will usually not call `Model#commitAddressBook()`, `Model#undoAddressBook()` or `Model#redoAddressBook()`. Thus, the `addressBookStateList` remains unchanged.
-
-![UndoRedoState4](images/UndoRedoState4.png)
-
-Step 6. The user executes `clear`, which calls `Model#commitAddressBook()`. Since the `currentStatePointer` is not pointing at the end of the `addressBookStateList`, all address book states after the `currentStatePointer` will be purged. Reason: It no longer makes sense to redo the `add n/David …​` command. This is the behavior that most modern desktop applications follow.
-
-![UndoRedoState5](images/UndoRedoState5.png)
-
-The following activity diagram summarizes what happens when a user executes a new command:
-
-<img src="images/CommitActivityDiagram.png" width="250" />
-
-#### Design considerations:
-
-**Aspect: How undo & redo executes:**
-
-* **Alternative 1 (current choice):** Saves the entire address book.
-  * Pros: Easy to implement.
-  * Cons: May have performance issues in terms of memory usage.
-
-* **Alternative 2:** Individual command knows how to undo/redo by
-  itself.
-  * Pros: Will use less memory (e.g. for `delete`, just save the person being deleted).
-  * Cons: We must ensure that the implementation of each individual command are correct.
-
-_{more aspects and alternatives to be added}_
-
-### Adding order feature
-
-### Implementation
-
-Adds an `Order` to to a `Person` based on the person's `Phone` number. Example: `order p/8899 7788`
-The process of adding an order is illustrated by the following diagrams.
-
-![OrderSequenceDiagram-Logic](images/OrderSequenceDiagram.png)
-
-After parsing the `order` command, the `LogicManager` will call the `Model#findPersonByPhoneNumber(number)` which returns the `Person` instance with matching number.
-The `AddOrderCommand` will then call its own `addOrder(order, maybeEditablePeson)` which will add an order to the corresponding person, provided a person with matching number exists.
-
->>>>>>> 003b8824
 ### Removing order feature
 
 #### Implementation
