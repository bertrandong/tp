--- conflicted
+++ resolved
@@ -584,15 +584,9 @@
 
 ### Disallow duplicate phone numbers for different customers
 * Currently, duplicate phone numbers is not checked for. If different customers share a phone number, order from that
-<<<<<<< HEAD
 phone number will be added to the first customer in the contact list.
-* In the future, we will check phone number against existing contact list when adding new customers, so as to remove
-* such ambiguities.
-=======
-* phone number will be added to the first customer in the contact list.
 * In the future, we will check phone number against existing contact list when adding new customers, so as to remove such ambiguities.
 
->>>>>>> 3c36c373
 --------------------------------------------------------------------------------------------------------------------
 ## **Appendix: Instructions for manual testing**
 
