---
layout: page
title: User Guide
---

Strack.io is a **desktop app for Homemade food sellers to manage contacts of their customers, optimized for use via 
a Command Line Interface** (CLI) while still having the benefits of a Graphical User Interface (GUI). If you can type
fast, Strack.io can get your customer and order management tasks done faster than traditional GUI apps.

* Table of Contents
{:toc}

--------------------------------------------------------------------------------------------------------------------

## Quick start

1. Ensure you have Java `11` or above installed in your Computer.

1. Download the latest `strackio.jar` from [here](https://github.com/AY2324S2-CS2103T-T08-2/tp/releases).

1. Copy the file to the folder you want to use as the _home folder_ for Strack.io.

1. Open a command terminal, `cd` into the folder you put the jar file in, and use the `java -jar strackio.jar` command to run the application.<br>
   A GUI similar to the below should appear in a few seconds. Note how the app contains some sample data.<br>
   ![Ui](images/Ui.png)

1. Type the command in the command box and press Enter to execute it. e.g. typing **`help`** and pressing Enter will open the help window.<br>
   Some example commands you can try:

   * `list` : Lists all customers and orders.
   
   * `menu pn/Cupcake pc/2 ps/5` : Adds a product named `Cupcake` to the menu.

   * `add n/John Doe p/98765432 e/johnd@example.com a/John street, block 123, #01-01` : Adds a contact named `John Doe` to the customer list.

   * `delete c/3` : Deletes the 3rd contact shown in the current customer list.

   * `clear` : Deletes all customers contacts, orders and products in Strack.io.

   * `exit` : Exits the app.

1. Refer to the [Features](#features) below for details of each command.

--------------------------------------------------------------------------------------------------------------------

## Features

<div markdown="block" class="alert alert-info">

**:information_source: Notes about the command format:**<br>

* Words in `UPPER_CASE` are the parameters to be supplied by the user.<br>
  e.g. in `add n/NAME`, `NAME` is a parameter which can be used as `add n/John Doe`.

* Items in square brackets are optional.<br>
  e.g `n/NAME [t/TAG]` can be used as `n/John Doe t/friend` or as `n/John Doe`.

* Items with `…`​ after them can be used multiple times including zero times.<br>
  e.g. `[t/TAG]…​` can be used as ` ` (i.e. 0 times), `t/friend`, `t/friend t/family` etc.

* Parameters can be in any order.<br>
  e.g. if the command specifies `n/NAME p/PHONE_NUMBER`, `p/PHONE_NUMBER n/NAME` is also acceptable.

* Extraneous parameters for commands that do not take in parameters (such as `help`, `list`, `exit` and `clear`) will be ignored.<br>
  e.g. if the command specifies `help 123`, it will be interpreted as `help`.

* If you are using a PDF version of this document, be careful when copying and pasting commands that span multiple lines as space characters surrounding line-breaks may be omitted when copied over to the application.
</div>

### Viewing help: `help`

You can show a message explaining how to access the help page.

![help message](images/helpMessage.png)

Format: `help`

### Adding a product to the menu: `menu`

You can start off by adding a product to be displayed on the product menu.

Format: `menu pn/PRODUCT_NAME pc/PRODUCT_COSTS ps/PRODUCT_SALES`

* `PRODUCT_COSTS` refer to the costs incurred to make the product.
* `PRODUCT_SALES` refer to how much the product is being sold for.
* `PRODUCT_NAME` refer to the name of the product being sold.
* The order of which `pc/PRODUCT_COSTS`, `ps/PRODUCT_SALES` or `pn/PRODUCT_NAME`
is being input does not matter.
* Decimals are supported.

Example:
* `menu pn/Cupcake pc/1 ps/3.50` adds the product `Cupcake` to the menu.

![add product command](images/AddProductCommand.png)
<br>![add product command result](images/AddProductCommandResult.png)

### Editing a product on the menu: `edit`

You can edit an existing product on the product menu.

Format: `edit m/MENU_ID [pn/PRODUCT_NAME] [pc/PRODUCT_COSTS] [ps/PRODUCT_SALES]`

* Edits the product of the specified `MENU_ID`. The `MENU_ID` refers to the number reflected on the product menu beside the product name. The `MENU_ID` **must be a positive integer** 1, 2, 3, ...
* At least one of the optional fields must be provided.
* Existing values will be updated to the input values.

<div markdown="span" class="alert alert-primary">:heavy_exclamation_mark: **Note:**  
Editing a product on the menu will not update the products on existing orders.
</div>

Example:
* `edit m/1 pn/Pie` Edits the product name of the product with `MENU_ID` of 1 to be `Pie`.

![edit product command](images/EditProductCommand.png)
<br>![edit product command result](images/EditProductCommandResult.png)

### Deleting a product from the menu: `delete`

You can delete the specified product from the menu.

Format: `delete m/MENU_ID`

* Deletes the product of the specified `MENU_ID`.
* The `MENU_ID` refers to the number reflected on the product menu beside the product name.
* The `MENU_ID` **must be a positive integer** 1, 2, 3, ...

Example:
* `delete m/1` deletes the product on the menu with a `MENU_ID` of `1`.

![delete product command](images/DeleteProductCommand.png)
<br>![delete product command result](images/DeleteProductCommandResult.png)

### Adding a customer: `add`

You can add a customer to Strack.io.

Format: `add n/NAME p/PHONE_NUMBER e/EMAIL a/ADDRESS [t/TAG]…​`

* Names must be unique.

<div markdown="span" class="alert alert-primary">:heavy_exclamation_mark: **Note:**  
Adding two customers with the same name, will result in future order creation to be tagged to the first customer added
with the same phone number.
</div>

<div markdown="span" class="alert alert-primary">:bulb: **Tip:**
A person can have any number of tags (including 0)
</div>

Examples:
* `add n/John Doe p/98765432 e/johnd@example.com a/John street, block 123, #01-01`
* `add n/Betsy Crowe t/friend e/betsycrowe@example.com a/Newgate Prison p/1234567 t/criminal`

### Listing all customers and orders: `list`

You can show a list of all customers and orders in your address book.

Format: `list`

### Editing a customer: `edit`

You can edit an existing customer in your address book.

Format: `edit c/CUSTOMER_ID [n/NAME] [p/PHONE] [e/EMAIL] [a/ADDRESS] [t/TAG]…​`

* Edits the person of the specified `CUSTOMER_ID`. The customer_id refers to the number shown in the customers's contact under "customer id". The customer id **must be a positive integer** 1, 2, 3, …​
* At least one of the optional fields must be provided.
* Existing values will be updated to the input values.
* When editing tags, the existing tags of the customer will be removed i.e adding of tags is not cumulative.
* You can remove all the person’s tags by typing `t/` without
    specifying any tags after it.

Examples:
*  `edit c/1 p/91234567 e/johndoe@example.com` Edits the phone number and email address of the person with customer_id of 1 to be `91234567` and `johndoe@example.com` respectively.
*  `edit c/2 n/Betsy Crower t/` Edits the name of the person with customer_id of 2 to be `Betsy Crower` and clears all existing tags.

### Locating customers and orders: `find`

You can find customers based on name, phone number, address or email and find orders based on order index in Strack.io.

Format: `find [n/NAME] [a/ADDRESS] [p/PHONE_NUMBER] [e/EMAIL] [o/ORDER_ID]`

* The search is case-insensitive. e.g `hans` will match `Hans`
* The order of the keywords does not matter. e.g. `Hans Bo` will match `Bo Hans`
* At least one of the optional fields must be provided and only choose one field.
* You can add different keywords for one chosen field and customers with any matching keyword will be included.
* Only full words will be matched e.g. `Han` will not match `Hans`
* Persons matching at least one of the specified information will be returned (i.e. `OR` search).
  Examples:
* `n/Hans n/Bo` will return `Hans Gruber`, `Bo Yang`

Examples:
* `find n/John` returns `john` and `John Doe`
* `find n/alex n/John` returns `Alex`, `john` and `John Doe`<br>
* `find a/Lorong` returns customers with address that includes `Lorong`
* `find p/85012345 p/12345678` returns customer with phone number of `85012345` and `12345678`
* `find o/4 o/6` returns `Order 4` and `Order 6`.

![result for finding order](images/FindCommand.png)

### Deleting a customer: `delete`

You can delete the specified customer from Strack.io.

Format: `delete c/CUSTOMER_ID`

* Deletes the customer of the specified `CUSTOMER_ID`.
* The `CUSTOMER_ID` refers to the number shown under customer id in the displayed customer contact.
* The `CUSTOMER_ID` **must be a positive integer** 1, 2, 3, …​

Examples:
* `list` followed by `delete c/2` deletes the person with customer_id of `2` in the address book.
* `find Betsy` followed by `delete c/1` deletes the person with customer_id of `1` in the results of the `find` command.

 ![Deleting customer 2](images/DeleteCommand.png)
 ![Result for deleting customer 2](images/DeleteCommandResult.png)

### Creating of orders: `order`

You can create and assign an order to a specified customer in Strack.io.

Format: `order p/PHONE_NUMBER [by/DEADLINE]`

* Orders are assigned to person with specified `PHONE_NUMBER`.
* There must be existing customers in the customer list and products in the menu.
* `DEADLINE` is an optional fields that is used to keep track of an order's deadline
* * The format for deadline dates are dd/MM/yyyy
* For single digit days or months, please precede them with a zero.
* Leaving `DEADLINE` blank will make the order's deadline marked as `Not Specified`
* Strack.io will prompt users to input products using the product command
* Follow up with products to be added to the order using the following format. Format: `product m/PRODUCT_ID pq/PRODUCT_QUANTITY`.
* You can refer to the Menu list for the product index, i.e. `1. Cupcake` product index is `1`.
* This can be repeated as many times as necessary.

Examples:
* `order p/87438807 by/08/04/2024` will create an order for person with phone number `87438807` with a deadline `08/04/2024`, start adding products for the order to be shown. <br>

![input for creating order for alex](images/OrderCommand.png)
![result for creating order for alex](images/OrderCommandResult.png)
<br>

### Adding of products to order: `product`

You can add products on the menu into the most recently created order.

Format: `product m/PRODUCT_ID pq/PRODUCT_QUANTITY`
* You can refer to the Menu list for the product index, i.e. `1. Cupcake` product index is `1`.
* This can be repeated as many times as necessary within one session of using Strack.io.
* This means closing the Strack.io will no longer allow you to add products to the order you created previously

Examples:
* Assuming you have already created an order in this session for the phone number `87438807`, using `product m/1 pq/2` and `product m/2 pq/2` will add products corresponding to `PRODUCT_ID` 1 and 2 in the menu, in this example it would be cupcakes and cookies respectively. <br>

![input for adding products for alex](images/ProductCommand.png)
![input for adding products for alex](images/ProductCommandResult.png)
  <br>

### Editing of orders: `edit`

You can edit an existing order of a specific customer in Strack.io.

Format: `edit o/ORDER_ID m/PRODUCT_ID pq/PRODUCT_QUANTITY`

* `ORDER_ID` is a unique number for each order.
* `ORDER_ID` refers to the number shown under order id in the displayed customer's contact.
* Products are edited based on `PRODUCT_ID`.
* To remove product from order, specify `PRODUCT_QUANTITY` as `0`.

Example:
![before state for EditOrderCommand](images/EditOrderCommandBefore.png)
* `edit o/4 m/3 pq/10` will edit the order with order id of `4` and change the product associated with menu id of `3`
  which is `tarts` quantity to `10`.

![before state for EditOrderCommand](images/EditOrderCommandAfter.png)

### Editing of an order's deadline: `edit`
You can edit the deadline of an existing order of a specific customer in Strack.io.

Format: `edit o/ORDER_ID by/DEADLINE`
* `ORDER_ID` is a unique number for each order.
* `ORDER_ID` refers to the number shown under order id in the displayed customer's contact.
* The format for deadline is dd/MM/yyyy

Example:
* `edit o/1 by/07/04/2024` or `edit o/1 by/12/10/2024` will edit the deadline of the order with order id 1 to `07/04/2024` or `12/10/2024` respectively. <br>

![input for adding products for alex](images/EditDeadlineCommand.png)
![input for adding products for alex](images/EditDeadlineCommandResult.png)
<br>

### Staging of orders: `stage`

You can move an order to the next stage, in the chain of the four stages defined by Strack.io, in order namely: 
`Under Preparation`, `Ready for Delivery`, `Sent for delivery` and `Received by customer`. 
However, you cannot go back to a previous stage.

Format: `stage o/ORDER`

* `ORDER_ID` is a unique number for each order.
* Any order just created will be in `Under Preparation` stage.

Example:
* Suppose the order with id 1 is in initial `Under Preparation` stage.

![Before running stage command](images/StageCommandBefore.png)

* Running `stage o/1` once will move the order with id 1 to `Ready for Delivery`.

![Run stage command once](images/StageCommandOnce.png)

* Running `stage o/1` three or more times will move the order with id 1 to `Received by customer`.

![Run stage command three times](images/StageCommandTrice.png)

### Completing of orders: `complete`

You can demarcate an order in Strack.io as complete. Strack.io will collate completed orders into a csv file.
The csv file can be accessed in this directory: `[JAR file location]/data/completedorders.csv`

Format: `complete ORDER_ID`

* `ORDER_ID` is a unique number for each order.
* `ORDER_ID` can accept *multiple, unique* Order ID to be marked as completed as shown in the example below.
* `ORDER_ID` with at least one *non-valid* Order ID value will be invalid.

Example:
![Before state for CompleteCommand](images/CompleteCommandBefore.png)
* `complete 1 2 3` will complete orders with `ORDER_ID`s of `1`, `2` and `3`.

![After state for CompleteCommand](images/CompleteCommandAfter.png)
* This would be collated in the csv file in this directory: `[JAR file location]/data/completedorders.csv`

![CSV state for CompleteCommand](images/CompleteCommandCSV.png)

### Cancelling of orders: `cancel`

<<<<<<< HEAD
You can remove an ongoing order in Strack.io.
=======
You can remove an ongoing order in your address book. Orders removed using `cancel` will not be logged into
`completedorders.csv`.
>>>>>>> 3c36c373

Format: `cancel ORDER_ID`

* `ORDER_ID` is a unique number for each order.

Example:
* `cancel 3` will cancel order with `ORDER_ID` of `3`.

![result for cancelling order](images/CancelOrder1.png)
![result for cancelling order](images/CancelOrder2.png)

### Clearing all entries: `clear`

You can clear all entries from Strack.io.

Format: `clear`

<div markdown="span" class="alert alert-primary">:heavy_exclamation_mark: **Note:**
Clearing all orders and customer contacts from Strack.io will reset the ID of the next created order
</div>

### Exiting the program: `exit`

You can exit the program using a command.

Format: `exit`

### Saving the data

Strack.io data are saved in the hard disk automatically after any command that changes the data. There is no need to save manually.

### Editing the data file

Strack.io data are saved automatically as a JSON file `[JAR file location]/data/addressbook.json`. Advanced users are welcome to update data directly by editing that data file.

<div markdown="span" class="alert alert-warning">:exclamation: **Caution:**
If your changes to the data file makes its format invalid, Strack.io will discard all data and start with an empty data file at the next run. Hence, it is recommended to take a backup of the file before editing it.<br>
Furthermore, certain edits can cause Strack.io to behave in unexpected ways (e.g., if a value entered is outside of the acceptable range). Therefore, edit the data file only if you are confident that you can update it correctly.
</div>

--------------------------------------------------------------------------------------------------------------------

## FAQ

**Q**: How do I transfer my data to another Computer?<br>
**A**: Install the app in the other computer and overwrite the empty data file it creates with the file that contains the data of your previous Strack.io home folder.

--------------------------------------------------------------------------------------------------------------------

## Known issues and constraints

1. **When using multiple screens**, if you move the application to a secondary screen, and later switch to using only the primary screen, the GUI will open off-screen. The remedy is to delete the `preferences.json` file created by the application before running the application again.
2. **Constraint on number of customers, menu items and orders**: <= 1 billion, which should be sufficient for almost all homemade bakers. Our app might be unable to handle numbers larger than that.
3. **Some fields, such as names of customers**, are not wrapped in GUI. You can drag the window wider to see full text, which should be sufficient to accommodate almost all common names.
4. **Customer Names** can only contain alphanumeric characters. If the name involves slashes or special alphabets, you have to use an alternative, such as using double space in place of slash.
5. **Error Messages and suggestions** may not always be given in the most straight-forward way, often because slashes in commands may be interpreted in a few different ways. Refer to the user guide if you think error messages and suggestions shown in the app are unclear.

--------------------------------------------------------------------------------------------------------------------
## Glossary

| Term                         | Description                                                                  |
|------------------------------|------------------------------------------------------------------------------|
| **Cancel**                   | The deletion of an order without fulfilling it                               |
| **Complete**                 | The deletion of an order after fulfilling it                                 |
| **Dates**                    | In the format dd/MM/yyyy e.g. 23/03/2024                                     |
| **Product**                  | The entity you will be selling to your customers                             |
| **Precede**                  | Add to the front of                                                          |
| **Stage**                    | The status of an order                                                       |
| **Demarcate**                | Mark or distinguish                                                          |
| **CSV**                      | File that ends in .csv. Refers to a spreadsheet file                         |
| **JSON**                     | File that stores data, ends in .json                                         |
| **Command Line Interface**   | The text-based chat box at the top of Strack.io where you can input commands |
| **Graphical User Interface** | The digital interface you see and interact with such as buttons              |
| **Tag**                      | A word you can associate a customer with                                     |
| **Log**                      | To store in `completedorders.csv`                                             |

-------------------------------------------------------------------------------------------------------------------
## Command summary

Action | Format, Examples
--------|------------------
**Add** | `add n/NAME p/PHONE_NUMBER e/EMAIL a/ADDRESS [t/TAG]…​` <br> e.g., `add n/James Ho p/22224444 e/jamesho@example.com a/123, Clementi Rd, 1234665 t/friend t/colleague`
**Clear** | `clear`
**Delete customer** | `delete c/CUSTOMER_ID`<br> e.g., `delete c/3`
**Edit customer** | `edit c/CUSTOMER_ID [n/NAME] [p/PHONE_NUMBER] [e/EMAIL] [a/ADDRESS] [t/TAG]…​`<br> e.g.,`edit c/2 n/James Lee e/jameslee@example.com`
**Find customer/order** | `find [n/NAME] [p/PHONE_NUMBER] [a/ADDRESS] [e/EMAIL] [o/ORDER_ID]`<br> e.g., `find n/James n/Jake` `find o/1`
**Add product to menu** | `menu pn/PRODUCT_NAME pc/PRODUCT_COSTS ps/PRODUCT_SALES`<br> e.g., `menu pn/cupcake pc/5 ps/10`
**Edit product on menu** | `edit m/PRODUCT_ID [pn/PRODUCT_NAME] [pc/PRODUCT_COSTS] [ps/PRODUCT_SALES]`<br> e.g., `edit m/1 pc/20`
**Delete product on menu** | `delete m/PRODUCT_ID`
**List all contacts and orders** | `list`
**Create order** | `order p/PHONE_NUMBER [by/DEADLINE]`<br> e.g., `order p/22224444 by/02/04/2024`
**Add product to order** | `product m/PRODUCT_ID pq/PRODUCT_QUANTITY`<br> e.g., `product m/1 pq/10`
**Cancel order** | `cancel ORDER_ID`<br> e.g., `cancel 1`
**Complete order** | `complete ORDER_ID`<br> e.g., `complete 1`
**Edit order** | `edit o/ORDER_ID m/PRODUCT_ID pq/PRODUCT_QUANTITY`<br> e.g., `edit o/1 m/1 pq/10`
**Edit order deadline** | `edit o/ORDER_ID by/DEADLINE`<br> e.g., `edit o/1 by/02/04/2024`
**Help** | `help`

--------------------------------------------------------------------------------------------------------------------<|MERGE_RESOLUTION|>--- conflicted
+++ resolved
@@ -334,12 +334,8 @@
 
 ### Cancelling of orders: `cancel`
 
-<<<<<<< HEAD
-You can remove an ongoing order in Strack.io.
-=======
 You can remove an ongoing order in your address book. Orders removed using `cancel` will not be logged into
 `completedorders.csv`.
->>>>>>> 3c36c373
 
 Format: `cancel ORDER_ID`
 
