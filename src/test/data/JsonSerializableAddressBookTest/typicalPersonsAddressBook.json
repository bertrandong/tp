--- conflicted
+++ resolved
@@ -72,11 +72,8 @@
       "Cupcake" : 1
     },
     "customerName" : "Carl Kurz",
-<<<<<<< HEAD
     "customerPhone" : "95352563",
     "stage" : "Under Preparation"
-=======
-    "customerPhone" : "95352563"
   } ],
   "orderIdCounter" : 4,
   "menu" : [ {
@@ -87,6 +84,5 @@
     "name" : "cake",
     "sales" : "5",
     "cost" : "3"
->>>>>>> da844bbf
   } ]
 }