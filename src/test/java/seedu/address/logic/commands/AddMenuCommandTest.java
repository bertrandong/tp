--- conflicted
+++ resolved
@@ -242,9 +242,10 @@
         }
 
         @Override
-<<<<<<< HEAD
         public Order goToNextStage(Order target) {
-=======
+            throw new AssertionError("This method should not be called.");
+        }
+
         public void clearCompletedOrders() {
             throw new AssertionError("This method should not be called.");
         }
@@ -256,7 +257,6 @@
 
         @Override
         public boolean orderIdExists(int id) {
->>>>>>> da844bbf
             throw new AssertionError("This method should not be called.");
         }
     }
