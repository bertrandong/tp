package seedu.address.logic.commands;

import static java.util.Objects.requireNonNull;
import static org.junit.jupiter.api.Assertions.assertEquals;
import static org.junit.jupiter.api.Assertions.assertFalse;
import static org.junit.jupiter.api.Assertions.assertTrue;
import static seedu.address.testutil.Assert.assertThrows;
import static seedu.address.testutil.TypicalPersons.ALICE;

import java.nio.file.Path;
import java.util.ArrayList;
import java.util.Arrays;
import java.util.Optional;
import java.util.function.Predicate;

import org.junit.jupiter.api.Test;

import javafx.collections.ObservableList;
import seedu.address.commons.core.GuiSettings;
import seedu.address.logic.Messages;
import seedu.address.logic.commands.exceptions.CommandException;
import seedu.address.model.AddressBook;
import seedu.address.model.Model;
import seedu.address.model.ReadOnlyAddressBook;
import seedu.address.model.ReadOnlyUserPrefs;
import seedu.address.model.order.Order;
import seedu.address.model.order.Product;
import seedu.address.model.order.Quantity;
import seedu.address.model.person.Person;
import seedu.address.testutil.PersonBuilder;

public class AddCommandTest {

    @Test
    public void constructor_nullPerson_throwsNullPointerException() {
        assertThrows(NullPointerException.class, () -> new AddCommand(null));
    }

    @Test
    public void execute_personAcceptedByModel_addSuccessful() throws Exception {
        ModelStubAcceptingPersonAdded modelStub = new ModelStubAcceptingPersonAdded();
        Person validPerson = new PersonBuilder().build();

        CommandResult commandResult = new AddCommand(validPerson).execute(modelStub);

        assertEquals(String.format(AddCommand.MESSAGE_SUCCESS, Messages.format(validPerson)),
                commandResult.getFeedbackToUser());
        assertEquals(Arrays.asList(validPerson), modelStub.personsAdded);
    }

    @Test
    public void execute_duplicatePerson_throwsCommandException() {
        Person validPerson = new PersonBuilder().build();
        AddCommand addCommand = new AddCommand(validPerson);
        ModelStub modelStub = new ModelStubWithPerson(validPerson);

        assertThrows(CommandException.class, AddCommand.MESSAGE_DUPLICATE_PERSON, () -> addCommand.execute(modelStub));
    }

    @Test
    public void equals() {
        Person alice = new PersonBuilder().withName("Alice").build();
        Person bob = new PersonBuilder().withName("Bob").build();
        AddCommand addAliceCommand = new AddCommand(alice);
        AddCommand addBobCommand = new AddCommand(bob);

        // same object -> returns true
        assertTrue(addAliceCommand.equals(addAliceCommand));

        // same values -> returns true
        AddCommand addAliceCommandCopy = new AddCommand(alice);
        assertTrue(addAliceCommand.equals(addAliceCommandCopy));

        // different types -> returns false
        assertFalse(addAliceCommand.equals(1));

        // null -> returns false
        assertFalse(addAliceCommand.equals(null));

        // different person -> returns false
        assertFalse(addAliceCommand.equals(addBobCommand));
    }

    @Test
    public void toStringMethod() {
        AddCommand addCommand = new AddCommand(ALICE);
        String expected = AddCommand.class.getCanonicalName() + "{toAdd=" + ALICE + "}";
        assertEquals(expected, addCommand.toString());
    }

    /**
     * A default model stub that have all of the methods failing.
     */
    private class ModelStub implements Model {
        @Override
        public void setUserPrefs(ReadOnlyUserPrefs userPrefs) {
            throw new AssertionError("This method should not be called.");
        }

        @Override
        public ReadOnlyUserPrefs getUserPrefs() {
            throw new AssertionError("This method should not be called.");
        }

        @Override
        public GuiSettings getGuiSettings() {
            throw new AssertionError("This method should not be called.");
        }

        @Override
        public void setGuiSettings(GuiSettings guiSettings) {
            throw new AssertionError("This method should not be called.");
        }

        @Override
        public Path getAddressBookFilePath() {
            throw new AssertionError("This method should not be called.");
        }

        @Override
        public void setAddressBookFilePath(Path addressBookFilePath) {
            throw new AssertionError("This method should not be called.");
        }

        @Override
        public void addPerson(Person person) {
            throw new AssertionError("This method should not be called.");
        }

        @Override
        public void setAddressBook(ReadOnlyAddressBook newData) {
            throw new AssertionError("This method should not be called.");
        }

        @Override
        public ReadOnlyAddressBook getAddressBook() {
            throw new AssertionError("This method should not be called.");
        }

        @Override
        public boolean hasPerson(Person person) {
            throw new AssertionError("This method should not be called.");
        }

        @Override
        public void deletePerson(Person target) {
            throw new AssertionError("This method should not be called.");
        }

        @Override
        public void addOrder(Order newOrder, Person person) {
            throw new AssertionError("This method should not be called.");
        }

        @Override
<<<<<<< HEAD
        public Order setOrder(Order order, Product product, Quantity quantity) {
=======
        public Order editOrder(Order order, Product product, Quantity quantity) {
>>>>>>> 49a2ea85
            throw new AssertionError("This method should not be called.");
        }

        @Override
        public void deleteOrder(int id) {
            throw new AssertionError("This method should not be called.");
        }

        @Override
        public void setPerson(Person target, Person editedPerson) {
            throw new AssertionError("This method should not be called.");
        }

        @Override
        public Order findOrderByIndex(int id) {
            throw new AssertionError("This method should not be called.");
        }

        @Override
        public int getOrderListSize() {
            throw new AssertionError("This method should not be called.");
        }
        @Override
        public ObservableList<Person> getFilteredPersonList() {
            throw new AssertionError("This method should not be called.");
        }

        @Override
        public void updateFilteredPersonList(Predicate<Person> predicate) {
            throw new AssertionError("This method should not be called.");
        }

        @Override
        public Optional<Person> findPersonByPhoneNumber(String phoneNumber) {
            throw new AssertionError("This method should not be called.");
        }

        @Override
        public void updateFilteredOrderList(Predicate<Order> predicate) {
            throw new AssertionError("This method should not be called.");
        }

        @Override
        public ObservableList<Order> getFilteredOrderList() {
            throw new AssertionError("This method should not be called.");
        }
    }

    /**
     * A Model stub that contains a single person.
     */
    private class ModelStubWithPerson extends ModelStub {
        private final Person person;

        ModelStubWithPerson(Person person) {
            requireNonNull(person);
            this.person = person;
        }

        @Override
        public boolean hasPerson(Person person) {
            requireNonNull(person);
            return this.person.isSamePerson(person);
        }
    }

    /**
     * A Model stub that always accept the person being added.
     */
    private class ModelStubAcceptingPersonAdded extends ModelStub {
        final ArrayList<Person> personsAdded = new ArrayList<>();

        @Override
        public boolean hasPerson(Person person) {
            requireNonNull(person);
            return personsAdded.stream().anyMatch(person::isSamePerson);
        }

        @Override
        public void addPerson(Person person) {
            requireNonNull(person);
            personsAdded.add(person);
        }

        @Override
        public ReadOnlyAddressBook getAddressBook() {
            return new AddressBook();
        }
    }

}<|MERGE_RESOLUTION|>--- conflicted
+++ resolved
@@ -153,11 +153,7 @@
         }
 
         @Override
-<<<<<<< HEAD
-        public Order setOrder(Order order, Product product, Quantity quantity) {
-=======
         public Order editOrder(Order order, Product product, Quantity quantity) {
->>>>>>> 49a2ea85
             throw new AssertionError("This method should not be called.");
         }
 
