package seedu.address.model.order;

import static org.junit.jupiter.api.Assertions.assertEquals;
import static org.junit.jupiter.api.Assertions.assertFalse;
import static org.junit.jupiter.api.Assertions.assertTrue;
import static seedu.address.testutil.Assert.assertThrows;
import static seedu.address.testutil.TypicalOrders.CUPCAKES_AND_COOKIES;
import static seedu.address.testutil.TypicalOrders.CUPCAKES_ONLY;
import static seedu.address.testutil.TypicalPersons.ALICE;

import java.util.ArrayList;

import org.junit.jupiter.api.Test;

import seedu.address.model.exceptions.OrderNotFoundException;
import seedu.address.model.person.Person;
import seedu.address.testutil.OrderBuilder;
import seedu.address.testutil.PersonBuilder;

public class OrderListTest {

    private final OrderList orderList = new OrderList();

    @Test
    public void contains_nullOrder_throwsNullPointerException() {
        assertThrows(NullPointerException.class, () -> orderList.contains(null));
    }

    @Test
    public void contains_orderNotInList_returnsFalse() {
        assertFalse(orderList.contains(CUPCAKES_ONLY));
    }

    @Test
    public void contains_orderInList_returnsTrue() {
        orderList.addOrder(CUPCAKES_ONLY, ALICE);
        assertTrue(orderList.contains(CUPCAKES_ONLY));
    }

    @Test
    public void contains_orderWithSameIdentityFieldsInList_returnsTrue() {
        orderList.addOrder(CUPCAKES_ONLY, ALICE);
        Order editedCupcakesAlice = new OrderBuilder(CUPCAKES_ONLY).withPerson(ALICE).build();
        assertTrue(orderList.contains(editedCupcakesAlice));
    }

    @Test
    public void add_nullOrder_throwsNullPointerException() {
        assertThrows(NullPointerException.class, () -> orderList.addOrder(null, ALICE));
    }

    @Test
    public void editOrder_nullTargetOrderId_throwsNullPointerException() {
        assertThrows(NullPointerException.class, () -> orderList.editOrder(0, CUPCAKES_ONLY));
    }

    @Test
    public void editOrder_nullEditedOrder_throwsNullPointException() {
        assertThrows(NullPointerException.class, () -> orderList.editOrder(1, null));
    }

    @Test
    public void editOrder_targetOrderNotInList_throwsOrderNotFoundException() {
        assertThrows(OrderNotFoundException.class, () -> orderList.editOrder(3, CUPCAKES_ONLY));
    }

    @Test
    public void editOrder_editedOrderIsSameOrder_success() {
        orderList.addOrder(CUPCAKES_ONLY, ALICE);
        orderList.editOrder(1, CUPCAKES_ONLY);
        OrderList expectedOrderList = new OrderList();
        expectedOrderList.addOrder(CUPCAKES_ONLY, ALICE);
        assertEquals(expectedOrderList, orderList);
    }

    @Test
    public void editOrder_editedOrderHasSameCustomer_success() {
        // For some reason cannot use Typical Order, need to find fix.
        OrderList testOrderList = new OrderList();
        Order testOrder = new OrderBuilder().withIndex(1).withPerson(ALICE).withProductQuantity("cupcake", "2").build();
        testOrderList.addOrder(testOrder, ALICE);
        Order testOrder2 = new OrderBuilder().withProductQuantity("cookies", "1").build();
        //Order editedCupcakesAlice = new OrderBuilder(CUPCAKES_AND_COOKIES).withIndex(1).withPerson(ALICE).build();
        testOrderList.editOrder(1, testOrder2);
        OrderList expectedOrderList = new OrderList();
        Order testOrder3 = new OrderBuilder().withIndex(1).withProductQuantity("cookies", "1").build();
        expectedOrderList.addOrder(testOrder3, ALICE);
        assertEquals(expectedOrderList.getOrder(1), testOrderList.getOrder(1));
    }

    @Test
    public void editOrder_existingOrder_editsOrderOnPerson() {
        orderList.addOrder(CUPCAKES_ONLY, ALICE);
        Order editedOrder = new OrderBuilder(CUPCAKES_AND_COOKIES).withPerson(ALICE).build();
        orderList.editOrder(1, editedOrder);
        OrderList expectedOrderList = new OrderList();
        expectedOrderList.addOrder(CUPCAKES_AND_COOKIES, ALICE);
<<<<<<< HEAD
        assertEquals(expectedOrderList,orderList);
=======
        assertEquals(expectedOrderList, orderList);
>>>>>>> 98315191
    }

    @Test
    public void delete_nullOrder_throwsNullPointerException() {
        assertThrows(NullPointerException.class, () -> orderList.deleteOrder(0));
    }

    @Test
    public void delete_orderDoesNotExist_throwsOrderNotFoundException() {
        assertThrows(OrderNotFoundException.class, () -> orderList.deleteOrder(1));
    }

    @Test
    public void delete_existingOrder_deletesOrder() {
        orderList.addOrder(CUPCAKES_ONLY, ALICE);
        orderList.deleteOrder(1);
        OrderList expectedOrderList = new OrderList();
        assertEquals(expectedOrderList, orderList);
    }

    @Test
    public void delete_existingOrder_deletesOrderOnPerson() {
        Person customer = new PersonBuilder(ALICE).build();
        orderList.addOrder(CUPCAKES_ONLY, customer);
        orderList.deleteOrder(1);
        ArrayList<Order> expectedPersonOrderList = new ArrayList<>();
        assertEquals(expectedPersonOrderList, customer.getOrders());
    }

    @Test
    public void size_orderList_returnsNumberOfOrders() {
        orderList.addOrder(CUPCAKES_ONLY, ALICE);
        assertEquals(1, orderList.size());
    }

    @Test
    public void getOrder_existingOrder_returnsOrder() {
        orderList.addOrder(CUPCAKES_ONLY, ALICE);
        Order expectedOrder = CUPCAKES_ONLY;
        assertEquals(expectedOrder, orderList.getOrder(1));
    }

    @Test
    public void getOrder_nullOrder_throwsNullPointerException() {
        assertThrows(NullPointerException.class, () -> orderList.getOrder(0));
    }

    @Test
    public void getOrder_orderDoesNotExist_throwsOrderNotFoundException() {
        assertThrows(OrderNotFoundException.class, () -> orderList.getOrder(1));
    }
}<|MERGE_RESOLUTION|>--- conflicted
+++ resolved
@@ -95,11 +95,7 @@
         orderList.editOrder(1, editedOrder);
         OrderList expectedOrderList = new OrderList();
         expectedOrderList.addOrder(CUPCAKES_AND_COOKIES, ALICE);
-<<<<<<< HEAD
         assertEquals(expectedOrderList,orderList);
-=======
-        assertEquals(expectedOrderList, orderList);
->>>>>>> 98315191
     }
 
     @Test
