package seedu.address.model.order;

import static org.junit.jupiter.api.Assertions.assertFalse;
import static org.junit.jupiter.api.Assertions.assertTrue;
import static seedu.address.testutil.Assert.assertThrows;

import org.junit.jupiter.api.Test;

public class QuantityTest {

    @Test
    public void constructor_null_throwsNullPointerException() {
        assertThrows(NullPointerException.class, () -> new Quantity(null));
    }

    @Test
    public void constructor_invalidQuantity_throwsIllegalArgumentException() {
        String invalidQuantity = "";
        assertThrows(IllegalArgumentException.class, () -> new Quantity(Integer.parseInt(invalidQuantity)));
    }

    @Test
    public void isValidQuantity() {
        // null quantity number
        assertThrows(NullPointerException.class, () -> Quantity.isValidQuantity(null));

        // invalid phone numbers
        assertFalse(Quantity.isValidQuantity("")); // empty string
        assertFalse(Quantity.isValidQuantity(" ")); // spaces only
        assertFalse(Quantity.isValidQuantity("quantity")); // non-numeric
        assertFalse(Quantity.isValidQuantity("93be23")); // alphabets within digits
        assertFalse(Quantity.isValidQuantity("12 15")); // spaces within digits
        assertFalse(Quantity.isValidQuantity("12.15")); // dots within digits
        assertFalse(Quantity.isValidQuantity("-8392")); // negative numbers

        // valid quantity numbers
        assertTrue(Quantity.isValidQuantity("0"));
        assertTrue(Quantity.isValidQuantity("93"));
        assertTrue(Quantity.isValidQuantity("0093")); // beginning zeros
        assertTrue(Quantity.isValidQuantity("124293842033123")); // long numbers
    }

    @Test
    public void equals() {
        Quantity quantity = new Quantity(10);

        // same values -> returns true
        assertTrue(quantity.equals(new Quantity(10)));

        // same object -> returns true
        assertTrue(quantity.equals(quantity));

        // null -> returns false
        assertFalse(quantity.equals(null));

        // different types -> returns false
        assertFalse(quantity.equals(5.0f));

<<<<<<< HEAD
        // different values -> returns false
        assertFalse(quantity.equals(new Phone("111")));
=======
        // same type, different value -> returns false
        assertFalse(quantity.equals(new Quantity(5)));
>>>>>>> b0574069
    }
}<|MERGE_RESOLUTION|>--- conflicted
+++ resolved
@@ -56,12 +56,7 @@
         // different types -> returns false
         assertFalse(quantity.equals(5.0f));
 
-<<<<<<< HEAD
-        // different values -> returns false
-        assertFalse(quantity.equals(new Phone("111")));
-=======
         // same type, different value -> returns false
         assertFalse(quantity.equals(new Quantity(5)));
->>>>>>> b0574069
     }
 }