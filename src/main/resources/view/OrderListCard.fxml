--- conflicted
+++ resolved
@@ -5,12 +5,8 @@
 <?import javafx.scene.layout.*?>
 <?import javafx.scene.text.*?>
 
-<<<<<<< HEAD
 <HBox id="cardPane" fx:id="cardPane" prefWidth="150.0" xmlns="http://javafx.com/javafx/21" xmlns:fx="http://javafx.com/fxml/1"
     stylesheets="Styles.css">
-=======
-<HBox id="cardPane" fx:id="cardPane" prefWidth="150.0" xmlns="http://javafx.com/javafx/17.0.2-ea" xmlns:fx="http://javafx.com/fxml/1">
->>>>>>> 29c5846f
     <GridPane prefWidth="150.0" HBox.hgrow="ALWAYS">
         <columnConstraints>
             <ColumnConstraints hgrow="SOMETIMES" minWidth="10" prefWidth="150" />
@@ -34,19 +30,11 @@
             <Label fx:id="totalSales" styleClass="cell_small_label" translateY="-8.0" />
             <Label fx:id="profit" styleClass="cell_small_label" translateY="-8.0" />
             <FlowPane fx:id="products" maxHeight="100.0" translateY="-3.0" />
-<<<<<<< HEAD
+            <Label fx:id="stage" minHeight="40.0" styleClass="cell_small_label" text="\$stage" translateY="-8.0" />
             <HBox>
                 <Region HBox.hgrow="ALWAYS"/> <!-- Spacer to push creation date to the right -->
                 <Label fx:id="creationDate" styleClass="cell_small_label" translateY = "-8.0"/>
             </HBox>
-=======
-            <Label fx:id="stage" minHeight="40.0" styleClass="cell_small_label" text="\$stage" translateY="-8.0" />
->>>>>>> 29c5846f
         </VBox>
-      <rowConstraints>
-         <RowConstraints />
-      </rowConstraints>
     </GridPane>
-   <TextFlow prefHeight="200.0" prefWidth="200.0" />
-   <TilePane prefHeight="200.0" prefWidth="200.0" />
 </HBox>