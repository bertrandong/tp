--- conflicted
+++ resolved
@@ -27,16 +27,6 @@
         this.value = value;
     }
 
-<<<<<<< HEAD
-    /**
-     * Returns true if a given String is a valid quantity number.
-     */
-    public static boolean isValidQuantity(String test) {
-        return test.matches(VALIDATION_REGEX);
-    }
-
-=======
->>>>>>> b0574069
     @Override
     public String toString() {
         return Integer.toString(this.value);
