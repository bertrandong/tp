--- conflicted
+++ resolved
@@ -19,9 +19,12 @@
      */
     private int orderIdCounter;
     /**
-     * The order list of all active orders.
+     * The hashmap with mappings from Orders to their OrderID
      */
     private HashMap<Integer, Order> orderList;
+    /**
+     * The Lists which stores the Order Objects.
+     */
     private final ObservableList<Order> internalList = FXCollections.observableArrayList();
     private final ObservableList<Order> internalUnmodifiableList =
             FXCollections.unmodifiableObservableList(internalList);
@@ -75,18 +78,13 @@
      */
     public void editOrder(int orderId, Order toEdit) {
         requireAllNonNull(orderId, toEdit);
-<<<<<<< HEAD
-        Order oldOrder = orderList.get(orderId);
-        int oldOrderIndex = internalList.indexOf(oldOrder);
-        // Check if order is same, wait for isSameOrder method
-        orderList.put(orderId, toEdit);
-        internalList.set(oldOrderIndex, toEdit);
-=======
         Order currOrder = orderList.get(orderId);
         if (!currOrder.isSameOrder(toEdit)) {
+            Order oldOrder = orderList.get(orderId);
+            int oldOrderIndex = internalList.indexOf(oldOrder);
             orderList.put(orderId, toEdit);
+            internalList.set(oldOrderIndex, toEdit);
         }
->>>>>>> 23360474
     }
 
     /**
@@ -101,6 +99,10 @@
         return ls;
     }
 
+    /**
+     * Returns the backing list as an unmodifiable {@code ObservableList}.
+     * @return the backing list as an unmodifiable {@code ObservableList}.
+     */
     public ObservableList<Order> asUnmodifiableObservableList() {
         return internalUnmodifiableList;
     }
