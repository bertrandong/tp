package seedu.address.model.order;

import java.util.ArrayList;
import java.util.HashMap;
import java.util.Map;
import java.util.Objects;
import java.util.Optional;
import java.util.Set;

import seedu.address.model.person.Person;

/**
 * Represents a Customer's Order in the Addressbook.
 */
public class Order implements Comparable<Order> {
    public static final String MESSAGE_CONSTRAINTS = "Orders need to contain alphanumeric "
            + "product names and numeric quantities";
    private int id;
    private Map<Product, Quantity> productMap;

    private Person customer;
<<<<<<< HEAD
    private CreationDate creationDate;
    private Deadline deadline = null;
=======
    private float totalCost = 0;
    private float totalSales = 0;

    private float profit = 0;
>>>>>>> da844bbf

    /**
     * Constructs an {@code Order} Object.
     */
    public Order() {
        this.productMap = new HashMap<>();
        this.creationDate = new CreationDate();
    }

    /**
     * Constructs an {@code Order} Object with {@code id}.
     *
     * @param id ID of the Order.
     */
    public Order(int id) {
        this.id = id;
        productMap = new HashMap<>();
        this.creationDate = new CreationDate();
    }

    /**
     * Contructs an {@code Order} object with {@code map}.
     * @param map Mappings of Products and Quantity
     */
    public Order(Map<Product, Quantity> map) {
        productMap = map;
        updateNumbers();
    }

    /**
     * Contructs an {@code Order} object with {@code map}.
     * @param map Mappings of Products and Quantity
     */
    public Order(int id, Person customer, Map<Product, Quantity> map) {
        this.id = id;
        this.customer = customer;
        productMap = map;
        updateNumbers();
    }

    /**
     * Contructs an {@code Order} object copied from another {@code order}.
     * @param order The other order to copy from
     */
    public Order(Order order) {
        this.id = order.getId();
        this.productMap = new HashMap<>(order.getProductMap());
        this.customer = order.getCustomer();
        updateNumbers();
    }

    /**
     * Sets the Order ID.
     * @param id ID of the Order.
     */
    public void setID(int id) {
        this.id = id;
    }

    /**
     * Gets the Order ID.
     * @return the Order ID.
     */
    public int getId() {
        return this.id;
    }

    /**
     * Gets the Product Quantity Map.
     * @return the Product Quantity Map.
     */
    public Map<Product, Quantity> getProductMap() {
        return this.productMap;
    }

    /**
     * Adds a specified quantity of Product into the order.
     * @param newProduct Product to be added.
     * @param newQuantity Quantity of Product to be added.
     */
    public void addProduct(Product newProduct, Quantity newQuantity) {
        productMap.put(newProduct, newQuantity);
        updateNumbers();
    }

    /**
     * Get quantity of this product in the order.
     * @param product Product of which quantity is returned.
     * @return quantity of the product.
     */
    public Optional<Quantity> getQuantity(Product product) {
        return Optional.ofNullable(productMap.get(product));
    }

    /**
     * Gets the quantity values of the product in the order.
     * @param product Product of which int quantity is returned.
     * @return int quantity of the product.
     */
    public int getQuantityValue(Product product) {
        int value = productMap.get(product).getValue();
        return value;
    }

    /**
     * Sets the quantity values of the product in the order.
     *
     * @param currProduct Product of which quantity to be edited.
     * @param newQuantity New Quantity of the specified product.
     * @return Updated order.
     */
    public Order changeQuantity(Product currProduct, Quantity newQuantity) {
        Map<Product, Quantity> newMap = new HashMap<>(productMap);
        newMap.put(currProduct, newQuantity);
        return new Order(this.id, this.customer, newMap);
    }

    /**
     * Deletes the specified product from the order.
     * @param product Product to be deleted.
     * @return Updated order.
     */
    public Order deleteProduct(Product product) {
        productMap.remove(product);
        return new Order(this.id, this.customer, productMap);
    }

    /**
     * Updates the specified product from the order.
     * If new Quantity is zero, the product is removed from the map.
     * @param currProduct Product to be updated.
     * @param newQuantity Quantity to update to.
     * @return Updated order.
     */
    public Order updateOrder(Product currProduct, Quantity newQuantity) {
        return newQuantity.getValue() == 0
                ? deleteProduct(currProduct)
                : changeQuantity(currProduct, newQuantity);
    }

    /**
     * Clears the product map.
     */
    public void clearProductMap() {
        this.productMap.clear();
        updateNumbers();
    }

    /**
     * Sets the ProductMap of the order.
     *
     * @param productMap ProductMap to set to
     */
    public void setProductMap(Map<Product, Quantity> productMap) {
        this.productMap = productMap;
        updateNumbers();
    }

    /**
     * Checks if the product map is empty.
     * @return boolean value of whether the product map is empty.
     */
    public boolean isEmpty() {
        return productMap.isEmpty();
    }

    /**
     * Gets the {@code Person} ordering the order.
     *
     * @return the customer ordering the order
     */
    public Person getCustomer() {
        return this.customer;
    }

    public String getDeadline() {
        if (this.deadline != null) {
            return TimeManager.formatter(this.deadline.getDeadline());
        } else {
            return "Not Specified";
        }
    }

    public String getCreationDate() {
        return this.creationDate.toString();
    }

    public void setDeadline(Deadline deadline) {
        this.deadline = deadline;
    }

    public void setCreationDate(String date) {
        this.creationDate.setCreationDate(date);
    }

    /**
     * Sets the {@code Person} ordering the order.
     * @param person the customer that the order belongs to
     */
    public void setCustomer(Person person) {
        this.customer = person;
    }


    /**
     * Compares the other Order Object with this Object based on the OrderID.
     * @param otherOrder the object to be compared.
     * @return negative integer, zero, or a positive integer as this object is less than,
     *         equal to, or greater than the specified object.
     */
    @Override
    public int compareTo(Order otherOrder) {
        if (this.id < otherOrder.id) {
            return -1;
        } else {
            return 1;
        }
    }

    /**
     * Checks if two orders are the same.
     * @param otherOrder The other order to be checked against.
     * @return A boolean value of whether the two orders are the same.
     */
    public boolean isSameOrder(Order otherOrder) {
        if (otherOrder == null) {
            return false;
        }
        if (otherOrder.equals(this)) {
            return true;
        }

        return otherOrder != null
                && otherOrder.id == this.id
                && otherOrder.customer.equals(this.customer);
    }

    /**
     * Updates the total sales of the order.
     */
    private void updateTotalSales() {
        float newTotalSales = 0;
        for (Map.Entry<Product, Quantity> entry : productMap.entrySet()) {
            newTotalSales += Float.parseFloat(entry.getKey().getSales()) * entry.getValue().getValue();
        }
        this.totalSales = newTotalSales;
    }

    /**
     * Updates the total cost of the order.
     */
    private void updateTotalCost() {
        float newTotalCost = 0;
        for (Map.Entry<Product, Quantity> entry : productMap.entrySet()) {
            newTotalCost += Float.parseFloat(entry.getKey().getCost()) * entry.getValue().getValue();
        }
        this.totalCost = newTotalCost;
    }

    /**
     * Updates the profit of the order.
     */
    private void updateProfit() {
        this.profit = this.totalSales - this.totalCost;
    }

    /**
     * Updates the cost, sales and profit of the order.
     */
    private void updateNumbers() {
        updateTotalCost();
        updateTotalSales();
        updateProfit();
    }
    /**
     * Gets the total sales of the order.
     *
     * @return the sales of the order
     */
    public float getTotalSales() {
        return this.totalSales;
    }

    /**
     * Gets the total cost of the order.
     *
     * @return the cost of the order
     */
    public float getTotalCost() {
        return this.totalCost;
    }

    /**
     * Gets the profit of the order.
     *
     * @return the cost of the order
     */
    public float getProfit() {
        return this.profit;
    }

    @Override
    public boolean equals(Object other) {
        if (other == this) {
            return true;
        }
        if (!(other instanceof Order)) {
            return false;
        }
        Order otherOrder = (Order) other;
        return (this.id == otherOrder.id)
                && this.productMap.equals(otherOrder.productMap);
    }

    @Override
    public int hashCode() {
        return Objects.hash(id, productMap);
    }

    @Override
    public String toString() {
        Set<Product> set = productMap.keySet();
        ArrayList<Product> productList = new ArrayList<>();
        productList.addAll(set);
        String str = "";
        for (int k = 0; k < productList.size(); k++) {
            str += productList.get(k).getName();
            str += ",";
            str += productMap.get(productList.get(k)).getValue();
            str += "\n";
        }
        str += "Total Cost: " + this.totalCost + "\n";
        str += "Total Sales: " + this.totalSales + "\n";
        str += "Profit: " + this.profit + "\n";
        return str;
    }

}<|MERGE_RESOLUTION|>--- conflicted
+++ resolved
@@ -19,15 +19,12 @@
     private Map<Product, Quantity> productMap;
 
     private Person customer;
-<<<<<<< HEAD
     private CreationDate creationDate;
     private Deadline deadline = null;
-=======
     private float totalCost = 0;
     private float totalSales = 0;
 
     private float profit = 0;
->>>>>>> da844bbf
 
     /**
      * Constructs an {@code Order} Object.
