package seedu.address.model.order;

import java.util.ArrayList;
import java.util.HashMap;
import java.util.Map;
import java.util.Objects;
import java.util.Set;

/**
 * Represents a Customer's Order in the Addressbook.
 */
public class Order {
    public static final String MESSAGE_CONSTRAINTS = "Orders need to contain alphanumeric "
            + "product names and numeric quantities";
    private int id;
    private Map<Product, Quantity> productMap;

    /**
     * Constructs an {@code Order} Object.
     */
    public Order() {
        this.productMap = new HashMap<>();
    }

    /**
     * Constructs an {@code Order} Object with {@code id}.
     *
     * @param id ID of the Order.
     */
    public Order(int id) {
        this.id = id;
        productMap = new HashMap<>();
    }

    /**
     * Contructs an {@code Order} object with {@code map}
     * @param map Mappings of Products and Quantity
     */
    public Order(Map<Product, Quantity> map) {
        productMap = map;
    }

    /**
     * Sets the Order ID.
     * @param id ID of the Order.
     */
    public void setID(int id) {
        this.id = id;
    }

    /**
     * Gets the Order ID.
     * @return the Order ID.
     */
    public int getId() {
        return this.id;
    }

    /**
     * Gets the Product Quantity Map.
     * @return the Product Quantity Map.
     */
    public Map<Product, Quantity> getProductMap() {
        return this.productMap;
    }

    /**
     * Adds a specified quantity of Product into the order
     * @param newProduct Product to be added.
     * @param newQuantity Quantity of Product to be added.
     */
    public void addProduct(Product newProduct, Quantity newQuantity) {
        productMap.put(newProduct, newQuantity);
    }

    /**
     * Get quantity of this product in the order.
     * @param product Product of which quantity is returned.
     * @return quantity of the product.
     */
    public Quantity getQuantity(Product product) {
        Quantity currQuantity = productMap.get(product);
        return currQuantity;
    }

    /**
     * Gets the quantity values of the product in the order.
     * @param product Product of which int quantity is returned.
     * @return int quantity of the product.
     */
    public int getQuantityValue(Product product) {
        int value = productMap.get(product).getValue();
        return value;
    }

    /**
     * Sets the quantity values of the product in the order.
     * @param currProduct Product of which quantity to be editted.
     * @param newQuantity new Quantity of the specified product.
     */
    public void changeQuantity(Product currProduct, int newQuantity) {
        Quantity currQuantity = productMap.get(currProduct);
        currQuantity.setQuantity(newQuantity);
    }

    /**
     * Deletes the specified product from the order.
     * @param product Product to be deleted.
     */
    public void deleteProduct(Product product) {
        productMap.remove(product);
    }

    /**
     * Clears the product map.
     */
    public void clearProductMap() {
        this.productMap.clear();
    }

    /**
<<<<<<< HEAD
     * Sets the ProductMap of the order.
     *
     * @param productMap ProductMap to set to
     */
    public void setProductMap(Map<Product, Quantity> productMap) {
        this.productMap = productMap;
=======
     * Checks if the product map is empty.
     * @return boolean value of whether the product map is empty.
     */
    public boolean isEmpty() {
        return productMap.isEmpty();
>>>>>>> 9c1342a2
    }

    @Override
    public boolean equals(Object other) {
        if (other == this) {
            return true;
        }
        if (!(other instanceof Order)) {
            return false;
        }

        Order otherOrder = (Order) other;
        return (this.id == otherOrder.id)
                && this.productMap.equals(otherOrder.productMap);
    }

    @Override
    public int hashCode() {
        return Objects.hash(id, productMap);
    }

    @Override
    public String toString() {
        Set<Product> set = productMap.keySet();
        ArrayList<Product> productList = new ArrayList<>();
        productList.addAll(set);
        String str = "";
        for (int k = 0; k < productList.size(); k++) {
            str += productList.get(k).getName();
            str += ",";
            str += productMap.get(productList.get(k)).getValue();
        }
        return str;
    }
}<|MERGE_RESOLUTION|>--- conflicted
+++ resolved
@@ -119,20 +119,19 @@
     }
 
     /**
-<<<<<<< HEAD
      * Sets the ProductMap of the order.
      *
      * @param productMap ProductMap to set to
      */
     public void setProductMap(Map<Product, Quantity> productMap) {
         this.productMap = productMap;
-=======
+    }
+    /**
      * Checks if the product map is empty.
      * @return boolean value of whether the product map is empty.
      */
     public boolean isEmpty() {
         return productMap.isEmpty();
->>>>>>> 9c1342a2
     }
 
     @Override
