package seedu.address.model.order;

import java.util.ArrayList;
import java.util.HashMap;
import java.util.Map;
import java.util.Objects;
import java.util.Optional;
import java.util.Set;

import seedu.address.model.order.stage.StageContext;
import seedu.address.model.person.Person;

/**
 * Represents a Customer's Order in the Addressbook.
 */
public class Order implements Comparable<Order> {
    public static final String MESSAGE_CONSTRAINTS = "Orders need to contain alphanumeric "
            + "product names and numeric quantities";
    private int id;
    private Map<Product, Quantity> productMap;

    private Person customer;
<<<<<<< HEAD
    private StageContext stageContext;
=======
    private float totalCost = 0;
    private float totalSales = 0;

    private float profit = 0;
>>>>>>> a46afe6d

    /**
     * Constructs an {@code Order} Object.
     */
    public Order() {
        this.productMap = new HashMap<>();
        this.stageContext = new StageContext();
    }

    /**
     * Constructs an {@code Order} Object with {@code id}.
     *
     * @param id ID of the Order.
     */
    public Order(int id) {
        this.id = id;
        productMap = new HashMap<>();
        this.stageContext = new StageContext();
    }

    /**
     * Contructs an {@code Order} object with {@code map}.
     * @param map Mappings of Products and Quantity
     */
    public Order(Map<Product, Quantity> map) {
        productMap = map;
<<<<<<< HEAD
        this.stageContext = new StageContext();
=======
        updateNumbers();
>>>>>>> a46afe6d
    }

    /**
     * Contructs an {@code Order} object with {@code map}.
     * @param map Mappings of Products and Quantity
     */
    public Order(int id, Person customer, Map<Product, Quantity> map, StageContext stageContext) {
        this.id = id;
        this.customer = customer;
        productMap = map;
<<<<<<< HEAD
        this.stageContext = stageContext;
=======
        updateNumbers();
>>>>>>> a46afe6d
    }

    /**
     * Contructs an {@code Order} object copied from another {@code order}.
     * @param order The other order to copy from
     */
    public Order(Order order) {
        this.id = order.getId();
        this.productMap = new HashMap<>(order.getProductMap());
        this.customer = order.getCustomer();
<<<<<<< HEAD
        this.stageContext = order.stageContext;
=======
        updateNumbers();
>>>>>>> a46afe6d
    }

    /**
     * Sets the Order ID.
     * @param id ID of the Order.
     */
    public void setID(int id) {
        this.id = id;
    }

    /**
     * Gets the Order ID.
     * @return the Order ID.
     */
    public int getId() {
        return this.id;
    }

    /**
     * Gets the Product Quantity Map.
     * @return the Product Quantity Map.
     */
    public Map<Product, Quantity> getProductMap() {
        return this.productMap;
    }

    /**
     * Adds a specified quantity of Product into the order.
     * @param newProduct Product to be added.
     * @param newQuantity Quantity of Product to be added.
     */
    public void addProduct(Product newProduct, Quantity newQuantity) {
        productMap.put(newProduct, newQuantity);
        updateNumbers();
    }

    /**
     * Get quantity of this product in the order.
     * @param product Product of which quantity is returned.
     * @return quantity of the product.
     */
    public Optional<Quantity> getQuantity(Product product) {
        return Optional.ofNullable(productMap.get(product));
    }

    /**
     * Gets the quantity values of the product in the order.
     * @param product Product of which int quantity is returned.
     * @return int quantity of the product.
     */
    public int getQuantityValue(Product product) {
        int value = productMap.get(product).getValue();
        return value;
    }

    /**
     * Sets the quantity values of the product in the order.
     *
     * @param currProduct Product of which quantity to be edited.
     * @param newQuantity New Quantity of the specified product.
     * @return Updated order.
     */
    public Order changeQuantity(Product currProduct, Quantity newQuantity) {
        Map<Product, Quantity> newMap = new HashMap<>(productMap);
        newMap.put(currProduct, newQuantity);
        return new Order(this.id, this.customer, newMap, this.stageContext);
    }

    /**
     * Deletes the specified product from the order.
     * @param product Product to be deleted.
     * @return Updated order.
     */
    public Order deleteProduct(Product product) {
        productMap.remove(product);
        return new Order(this.id, this.customer, productMap, this.stageContext);
    }

    /**
     * Updates the specified product from the order.
     * If new Quantity is zero, the product is removed from the map.
     * @param currProduct Product to be updated.
     * @param newQuantity Quantity to update to.
     * @return Updated order.
     */
    public Order updateOrder(Product currProduct, Quantity newQuantity) {
        return newQuantity.getValue() == 0
                ? deleteProduct(currProduct)
                : changeQuantity(currProduct, newQuantity);
    }

    /**
     * Clears the product map.
     */
    public void clearProductMap() {
        this.productMap.clear();
        updateNumbers();
    }

    /**
     * Sets the ProductMap of the order.
     *
     * @param productMap ProductMap to set to
     */
    public void setProductMap(Map<Product, Quantity> productMap) {
        this.productMap = productMap;
        updateNumbers();
    }

    /**
     * Checks if the product map is empty.
     * @return boolean value of whether the product map is empty.
     */
    public boolean isEmpty() {
        return productMap.isEmpty();
    }

    /**
     * Gets the {@code Person} ordering the order.
     *
     * @return the customer ordering the order
     */
    public Person getCustomer() {
        return this.customer;
    }

    /**
     * Sets the {@code Person} ordering the order.
     * @param person the customer that the order belongs to
     */
    public void setCustomer(Person person) {
        this.customer = person;
    }

    /**
<<<<<<< HEAD
     * Advances the order to the next stage.
     *
     * @return a new instance of modified order.
     */
    public Order goToNextStage() {
        this.stageContext.goToNextStage();
        return new Order(this);
    }

    public StageContext getStageContext() {
        return this.stageContext;
    }

    public void setStageContext(StageContext stageContext) {
        this.stageContext = stageContext;
    }

    /**
     * Compares the other Order Object with this Object based on the OrderID
=======
     * Compares the other Order Object with this Object based on the OrderID.
>>>>>>> a46afe6d
     * @param otherOrder the object to be compared.
     * @return negative integer, zero, or a positive integer as this object is less than,
     *         equal to, or greater than the specified object.
     */
    @Override
    public int compareTo(Order otherOrder) {
        if (this.id < otherOrder.id) {
            return -1;
        } else {
            return 1;
        }
    }

    /**
     * Checks if two orders are the same.
     * @param otherOrder The other order to be checked against.
     * @return A boolean value of whether the two orders are the same.
     */
    public boolean isSameOrder(Order otherOrder) {
        if (otherOrder == null) {
            return false;
        }
        if (otherOrder.equals(this)) {
            return true;
        }

        return otherOrder != null
                && otherOrder.id == this.id
                && otherOrder.customer.equals(this.customer);
    }

    /**
     * Updates the total sales of the order.
     */
    private void updateTotalSales() {
        float newTotalSales = 0;
        for (Map.Entry<Product, Quantity> entry : productMap.entrySet()) {
            newTotalSales += Float.parseFloat(entry.getKey().getSales()) * entry.getValue().getValue();
        }
        this.totalSales = newTotalSales;
    }

    /**
     * Updates the total cost of the order.
     */
    private void updateTotalCost() {
        float newTotalCost = 0;
        for (Map.Entry<Product, Quantity> entry : productMap.entrySet()) {
            newTotalCost += Float.parseFloat(entry.getKey().getCost()) * entry.getValue().getValue();
        }
        this.totalCost = newTotalCost;
    }

    /**
     * Updates the profit of the order.
     */
    private void updateProfit() {
        this.profit = this.totalSales - this.totalCost;
    }

    /**
     * Updates the cost, sales and profit of the order.
     */
    private void updateNumbers() {
        updateTotalCost();
        updateTotalSales();
        updateProfit();
    }
    /**
     * Gets the total sales of the order.
     *
     * @return the sales of the order
     */
    public float getTotalSales() {
        return this.totalSales;
    }

    /**
     * Gets the total cost of the order.
     *
     * @return the cost of the order
     */
    public float getTotalCost() {
        return this.totalCost;
    }

    /**
     * Gets the profit of the order.
     *
     * @return the cost of the order
     */
    public float getProfit() {
        return this.profit;
    }

    @Override
    public boolean equals(Object other) {
        if (other == this) {
            return true;
        }
        if (!(other instanceof Order)) {
            return false;
        }
        Order otherOrder = (Order) other;

        return (this.id == otherOrder.id)
                && this.productMap.equals(otherOrder.productMap)
                && this.stageContext.equals(otherOrder.stageContext);
    }

    @Override
    public int hashCode() {
        return Objects.hash(id, productMap);
    }

    @Override
    public String toString() {
        Set<Product> set = productMap.keySet();
        ArrayList<Product> productList = new ArrayList<>(set);
        StringBuilder str = new StringBuilder();
        for (Product product : productList) {
            str.append(product.getName());
            str.append(",");
            str.append(productMap.get(product).getValue());
            str.append("\n");
        }
<<<<<<< HEAD
        str.append(stageContext);
        str.append("\n");
        return str.toString();
=======
        str += "Total Cost: " + this.totalCost + "\n";
        str += "Total Sales: " + this.totalSales + "\n";
        str += "Profit: " + this.profit + "\n";
        return str;
>>>>>>> a46afe6d
    }
}<|MERGE_RESOLUTION|>--- conflicted
+++ resolved
@@ -20,14 +20,11 @@
     private Map<Product, Quantity> productMap;
 
     private Person customer;
-<<<<<<< HEAD
     private StageContext stageContext;
-=======
     private float totalCost = 0;
     private float totalSales = 0;
 
     private float profit = 0;
->>>>>>> a46afe6d
 
     /**
      * Constructs an {@code Order} Object.
@@ -54,11 +51,8 @@
      */
     public Order(Map<Product, Quantity> map) {
         productMap = map;
-<<<<<<< HEAD
         this.stageContext = new StageContext();
-=======
-        updateNumbers();
->>>>>>> a46afe6d
+        updateNumbers();
     }
 
     /**
@@ -69,11 +63,8 @@
         this.id = id;
         this.customer = customer;
         productMap = map;
-<<<<<<< HEAD
         this.stageContext = stageContext;
-=======
-        updateNumbers();
->>>>>>> a46afe6d
+        updateNumbers();
     }
 
     /**
@@ -84,11 +75,8 @@
         this.id = order.getId();
         this.productMap = new HashMap<>(order.getProductMap());
         this.customer = order.getCustomer();
-<<<<<<< HEAD
         this.stageContext = order.stageContext;
-=======
-        updateNumbers();
->>>>>>> a46afe6d
+        updateNumbers();
     }
 
     /**
@@ -224,7 +212,6 @@
     }
 
     /**
-<<<<<<< HEAD
      * Advances the order to the next stage.
      *
      * @return a new instance of modified order.
@@ -244,9 +231,6 @@
 
     /**
      * Compares the other Order Object with this Object based on the OrderID
-=======
-     * Compares the other Order Object with this Object based on the OrderID.
->>>>>>> a46afe6d
      * @param otherOrder the object to be compared.
      * @return negative integer, zero, or a positive integer as this object is less than,
      *         equal to, or greater than the specified object.
@@ -373,15 +357,11 @@
             str.append(productMap.get(product).getValue());
             str.append("\n");
         }
-<<<<<<< HEAD
         str.append(stageContext);
         str.append("\n");
+        str.append("Total Cost: " + this.totalCost + "\n");
+        str.append("Total Sales: " + this.totalSales + "\n");
+        str.append("Profit: " + this.profit + "\n");
         return str.toString();
-=======
-        str += "Total Cost: " + this.totalCost + "\n";
-        str += "Total Sales: " + this.totalSales + "\n";
-        str += "Profit: " + this.profit + "\n";
-        return str;
->>>>>>> a46afe6d
     }
 }