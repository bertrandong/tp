--- conflicted
+++ resolved
@@ -7,10 +7,7 @@
 import javafx.collections.ObservableList;
 import seedu.address.commons.core.GuiSettings;
 import seedu.address.model.order.Order;
-<<<<<<< HEAD
 import seedu.address.model.order.OrderList;
-=======
->>>>>>> 7c2bf845
 import seedu.address.model.person.Person;
 
 /**
@@ -61,7 +58,6 @@
     /** Returns the AddressBook */
     ReadOnlyAddressBook getAddressBook();
 
-    OrderList getOrderList();
     /**
      * Returns true if a person with the same identity as {@code person} exists in the address book.
      */
@@ -109,19 +105,25 @@
      */
     Optional<Person> findPersonByPhoneNumber(String phoneNumber);
 
-<<<<<<< HEAD
     Order findOrderByIndex(int id);
-=======
     /**
      * Returns an unmodifiable view of the filtered person list.
+     *
      * @return an unmodifiable view of the filtered person list.
      */
     ObservableList<Order> getFilteredOrderList();
     /**
      * Updates the filter of the filtered order list to filter by the given {@code predicate}.
+     *
      * @param predicate predicate to update the filtered order list with.
      * @throws NullPointerException if {@code predicate} is null.
      */
     void updateFilteredOrderList(Predicate<Order> predicate);
->>>>>>> 7c2bf845
+
+    /**
+     * Returns the number of orders in the order list.
+     *
+     * @return the number of orders in the order list
+     */
+    int getOrderListSize();
 }