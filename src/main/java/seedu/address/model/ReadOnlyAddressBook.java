--- conflicted
+++ resolved
@@ -18,9 +18,7 @@
 
     ObservableList<Order> getOrderList();
 
-<<<<<<< HEAD
     Integer getOrderListCounter();
-=======
+    
     ObservableList<Product> getMenuList();
->>>>>>> a45c240c
 }