--- conflicted
+++ resolved
@@ -13,10 +13,7 @@
 import seedu.address.commons.core.GuiSettings;
 import seedu.address.commons.core.LogsCenter;
 import seedu.address.model.order.Order;
-<<<<<<< HEAD
 import seedu.address.model.order.OrderList;
-=======
->>>>>>> 7c2bf845
 import seedu.address.model.person.Person;
 
 /**
@@ -125,8 +122,8 @@
     }
 
     @Override
-    public OrderList getOrderList() {
-        return addressBook.getOrderList();
+    public int getOrderListSize() {
+        return addressBook.getOrderListSize();
     }
 
     //=========== Filtered Person List Accessors =============================================================
@@ -171,7 +168,7 @@
 
     @Override
     public Order findOrderByIndex(int id) {
-        return getOrderList().getOrder(id);
+        return addressBook.findOrderByIndex(id);
     }
 
     @Override
