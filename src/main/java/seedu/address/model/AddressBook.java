--- conflicted
+++ resolved
@@ -74,11 +74,8 @@
 
         setPersons(newData.getPersonList());
         setOrders(newData.getOrderList());
-<<<<<<< HEAD
         setOrderListIdCounter(newData.getOrderListCounter());
-=======
         setProducts(newData.getMenuList());
->>>>>>> a45c240c
     }
 
     //// person-level operations
@@ -206,10 +203,8 @@
         orders.deleteOrder(id);
     }
 
-<<<<<<< HEAD
     public boolean orderIdExists(int orderId) {
         return orders.orderIdExist(orderId);
-=======
     /**
      * Removes {@code Product} from the {@code ProductMenu} of this {@code AddressBook}.
      * @param key product to remove
@@ -227,7 +222,6 @@
         requireNonNull(editedProduct);
 
         menu.editProduct(target, editedProduct);
->>>>>>> a45c240c
     }
 
 
