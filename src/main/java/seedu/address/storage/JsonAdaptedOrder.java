package seedu.address.storage;

import java.util.HashMap;
import java.util.List;
import java.util.Map;
import java.util.Set;
import java.util.stream.Collectors;

import com.fasterxml.jackson.annotation.JsonCreator;
import com.fasterxml.jackson.annotation.JsonProperty;

import seedu.address.commons.exceptions.IllegalValueException;
import seedu.address.model.order.Deadline;
import seedu.address.model.order.Order;
import seedu.address.model.order.Product;
import seedu.address.model.order.Quantity;
import seedu.address.model.person.Person;

/**
 * Jackson friendly version of {@link Order}.
 */
public class JsonAdaptedOrder {
    public static final String MISSING_FIELD_MESSAGE_FORMAT = "Order's %s field is missing!";
    private int id;
    private Map<String, Integer> productMap;
    private String customerName;
    private String customerPhone;
    private String creationDate;
    private String deadline;

    /**
     * Constructs a {@code JsonAdaptedOrder} with the given {@code order}.
     */
    @JsonCreator
    public JsonAdaptedOrder(@JsonProperty("id") Integer id,
                            @JsonProperty("productMap") Map<String, Integer> productMap,
                            @JsonProperty("customerName") String customerName,
                            @JsonProperty("customerPhone") String customerPhone,
<<<<<<< HEAD
                            @JsonProperty("creationDate") String creationDate,
                            @JsonProperty("deadline") String deadline

=======
                            @JsonProperty("totalCost") Integer totalCost,
                            @JsonProperty("totalSales") Integer totalSales,
                            @JsonProperty("profit") Integer profit
>>>>>>> da844bbf
                            ) {
        this.id = id;
        this.productMap = productMap;
        this.customerName = customerName;
        this.customerPhone = customerPhone;
        this.creationDate = creationDate;
        this.deadline = deadline;
    }

    /**
     * Converts a given {@code Order} into this class for Jackson use.
     */
    public JsonAdaptedOrder(Order order) {
        this.id = order.getId();
        Map<Product, Quantity> productQuantityMap = order.getProductMap();
        List<Product> productKeySet = productQuantityMap.keySet().stream().collect(Collectors.toList());
        Map<String, Integer> map = new HashMap<>();
        for (int k = 0; k < productKeySet.size(); k++) {
            Product currProd = productKeySet.get(k);
            Quantity currQuant = productQuantityMap.get(currProd);
            map.put(currProd.getName(), currQuant.getValue());
        }
        this.productMap = map;
        Person orderCustomer = order.getCustomer();
        this.customerName = orderCustomer.getName().fullName;
        this.customerPhone = orderCustomer.getPhone().value;
<<<<<<< HEAD
        this.creationDate = order.getCreationDate();
        this.deadline = order.getDeadline();

=======
>>>>>>> da844bbf
    }

    /**
     * Converts this Jackson-friendly adapted tag object into the model's {@code Tag} object.
     *
     * @throws IllegalValueException if there were any data constraints violated in the adapted tag.
     */
    public Order toModelType() {
        Order modelOrder = new Order(this.id);
        Map<Product, Quantity> map = new HashMap<>();
        Set<String> jsonProduct = this.productMap.keySet();
        List<String> productList = jsonProduct.stream().collect(Collectors.toList());
        for (int k = 0; k < jsonProduct.size(); k++) {
            String currProdString = productList.get(k);
            Integer currQuantInt = this.productMap.get(productList.get(k));
            Product currProd = new Product(currProdString);
            Quantity currQuant = new Quantity(currQuantInt);
            map.put(currProd, currQuant);
        }
        modelOrder.setProductMap(map);
        if (this.creationDate != null && !this.creationDate.isEmpty()) {
            modelOrder.setCreationDate(this.creationDate);
        }

        if (this.deadline != null && !this.deadline.isEmpty() && Deadline.isValidDeadline(this.deadline)) {
            modelOrder.setDeadline(new Deadline(this.deadline));
        }
        return modelOrder;
    }
}<|MERGE_RESOLUTION|>--- conflicted
+++ resolved
@@ -36,15 +36,11 @@
                             @JsonProperty("productMap") Map<String, Integer> productMap,
                             @JsonProperty("customerName") String customerName,
                             @JsonProperty("customerPhone") String customerPhone,
-<<<<<<< HEAD
                             @JsonProperty("creationDate") String creationDate,
-                            @JsonProperty("deadline") String deadline
-
-=======
+                            @JsonProperty("deadline") String deadline,
                             @JsonProperty("totalCost") Integer totalCost,
                             @JsonProperty("totalSales") Integer totalSales,
                             @JsonProperty("profit") Integer profit
->>>>>>> da844bbf
                             ) {
         this.id = id;
         this.productMap = productMap;
@@ -71,12 +67,9 @@
         Person orderCustomer = order.getCustomer();
         this.customerName = orderCustomer.getName().fullName;
         this.customerPhone = orderCustomer.getPhone().value;
-<<<<<<< HEAD
         this.creationDate = order.getCreationDate();
         this.deadline = order.getDeadline();
 
-=======
->>>>>>> da844bbf
     }
 
     /**
