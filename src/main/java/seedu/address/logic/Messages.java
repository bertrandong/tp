package seedu.address.logic;

import java.util.Set;
import java.util.stream.Collectors;
import java.util.stream.Stream;

import seedu.address.logic.parser.Prefix;
import seedu.address.model.order.Order;
import seedu.address.model.person.Person;

/**
 * Container for user visible messages.
 */
public class Messages {

    public static final String MESSAGE_UNKNOWN_COMMAND = "Unknown command";
    public static final String MESSAGE_INVALID_COMMAND_FORMAT = "Invalid command format! \n%1$s";
    public static final String MESSAGE_INVALID_PERSON_DISPLAYED_INDEX = "The person index provided is invalid";
    public static final String MESSAGE_INVALID_ORDER_DISPLAYED_INDEX = "The order index provided is invalid";
    public static final String MESSAGE_PERSONS_LISTED_OVERVIEW = "%1$d persons listed!";
    public static final String MESSAGE_ORDERS_LISTED_OVERVIEW = "%1$d orders listed!";
    public static final String MESSAGE_DUPLICATE_FIELDS =
                "Multiple values specified for the following single-valued field(s): ";

    public static final String MESSAGE_INVALID_PHONE_NUMBER = "Phone number provided not found";

    public static final String MESSAGE_PHONE_NUMBER_NOT_FOUND = "Phone number provided not found";
<<<<<<< HEAD
    public static final String MESSAGE_ORDER_NOT_CREATED = "Please create an order before adding products.";
=======
    public static final String MESSAGE_ONLY_ONE_FIELD = "Only one field can be provided";

    public static final String MESSAGE_COEXISTING_CUSTOMER_AND_ORDER =
            "Customer ID and order ID cannot coexist here.";
>>>>>>> 55304273

    /**
     * Returns an error message indicating the duplicate prefixes.
     */
    public static String getErrorMessageForDuplicatePrefixes(Prefix... duplicatePrefixes) {
        assert duplicatePrefixes.length > 0;

        Set<String> duplicateFields =
                Stream.of(duplicatePrefixes).map(Prefix::toString).collect(Collectors.toSet());

        return MESSAGE_DUPLICATE_FIELDS + String.join(" ", duplicateFields);
    }

    /**
     * Formats the {@code person} for display to the user.
     */
    public static String format(Person person) {
        final StringBuilder builder = new StringBuilder();
        builder.append(person.getName())
                .append("; Phone: ")
                .append(person.getPhone())
                .append("; Email: ")
                .append(person.getEmail())
                .append("; Address: ")
                .append(person.getAddress())
                .append("; Tags: ");
        person.getTags().forEach(builder::append);
        return builder.toString();
    }

    /**
     * Formats the {@code person} for display to the user.
     */
    public static String format(Order order) {
        return order.toString();
    }

}<|MERGE_RESOLUTION|>--- conflicted
+++ resolved
@@ -25,14 +25,13 @@
     public static final String MESSAGE_INVALID_PHONE_NUMBER = "Phone number provided not found";
 
     public static final String MESSAGE_PHONE_NUMBER_NOT_FOUND = "Phone number provided not found";
-<<<<<<< HEAD
+  
     public static final String MESSAGE_ORDER_NOT_CREATED = "Please create an order before adding products.";
-=======
+
     public static final String MESSAGE_ONLY_ONE_FIELD = "Only one field can be provided";
 
     public static final String MESSAGE_COEXISTING_CUSTOMER_AND_ORDER =
             "Customer ID and order ID cannot coexist here.";
->>>>>>> 55304273
 
     /**
      * Returns an error message indicating the duplicate prefixes.
