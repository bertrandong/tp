package seedu.address.logic.commands;

import static seedu.address.commons.util.CollectionUtil.requireAllNonNull;

import java.util.ArrayList;
import java.util.Optional;

import seedu.address.logic.Messages;
import seedu.address.logic.commands.exceptions.CommandException;
import seedu.address.model.Model;
import seedu.address.model.order.Order;
import seedu.address.model.person.Person;
import seedu.address.model.person.Phone;

/**
 * Adds an order to the address book.
 */
public class AddOrderCommand extends Command {
    public static final String COMMAND_WORD = "order";
    public static final String MESSAGE_ARGUMENTS = "Index: %1$d";
    public static final String MESSAGE_ADD_ORDER_SUCCESS = "Added order to Person: %1$s";
    public static final String MESSAGE_DELETE_ORDER_SUCCESS = "Removed order from Person: %1$s";
    public static final String MESSAGE_ADD_PRODUCTS = "Add products using this command:"
            + "product pn/[PRODUCT] and pq/[QUANTITY]";
    public static final String MESSAGE_USAGE = COMMAND_WORD
            + ": Edits the order of the person identified "
            + "by the phone number of person. "
            + "Existing orders will be overwritten by the input.\n"
            + "Parameters: phone number (must be a positive integer) "
            + "p/ [PHONE_NUMBER]\n"
            + "Example: " + COMMAND_WORD
            + "p/ 87438807.";

    private static Order lastOrder;
    private final Phone phone;
    private Order order;

    /**
     * Constructs an {@code AddOrderCommand} with the given {@code Phone}.
     * @param phone
     */
    public AddOrderCommand(Phone phone) {
        requireAllNonNull(phone);

        this.phone = phone;
        this.order = new Order();
        lastOrder = this.order;
    }

    @Override
    public CommandResult execute(Model model) throws CommandException {
        if (!Phone.isValidPhone(phone.toString())) {
            throw new CommandException(Messages.MESSAGE_INVALID_PHONE_NUMBER);
        }

        // To Check if phone number belongs to existing person
        Optional<Person> maybeEditablePerson = model.findPersonByPhoneNumber(this.phone.value);
        if (!maybeEditablePerson.isPresent()) {
            throw new CommandException(Messages.MESSAGE_PHONE_NUMBER_NOT_FOUND);
        }
        Person personToEdit = maybeEditablePerson.get();
        Person editedPerson = new Person(
                personToEdit.getName(), personToEdit.getPhone(), personToEdit.getEmail(),
                personToEdit.getAddress(), personToEdit.getTags());

<<<<<<< HEAD
        // CHANGE THIS!!!! Need add functionality for users to input products
        // THIS IS A PLACEHOLDER
        this.order.addProduct(new Product("cupcake"), new Quantity(2));

        editedPerson.addOrder(this.order);
        this.order.setCustomer(editedPerson);
=======
        ArrayList<Order> currentOrders = personToEdit.getOrders();
        currentOrders.add(this.order);
        editedPerson.setOrders(currentOrders);
        AddProductCommand.setLastOrder(this.order);

>>>>>>> b0574069
        model.setPerson(personToEdit, editedPerson);
        model.updateFilteredPersonList(Model.PREDICATE_SHOW_ALL_PERSONS);

        return new CommandResult(generateSuccessMessage(editedPerson));
    }

    /**
     * Generates a success message with a {@code Person}
     * @param personToEdit
     * @return
     */
    private String generateSuccessMessage(Person personToEdit) {
        String message = !order.isEmpty() ? MESSAGE_ADD_ORDER_SUCCESS : MESSAGE_ADD_PRODUCTS;
        return String.format(message, personToEdit);
    }

    @Override
    public boolean equals(Object other) {
        if (other == this) {
            return true;
        }
        // instanceof handles nulls
        if (!(other instanceof AddOrderCommand)) {
            return false;
        }
        AddOrderCommand e = (AddOrderCommand) other;
        return phone == e.phone;
    }
}<|MERGE_RESOLUTION|>--- conflicted
+++ resolved
@@ -63,20 +63,12 @@
                 personToEdit.getName(), personToEdit.getPhone(), personToEdit.getEmail(),
                 personToEdit.getAddress(), personToEdit.getTags());
 
-<<<<<<< HEAD
-        // CHANGE THIS!!!! Need add functionality for users to input products
-        // THIS IS A PLACEHOLDER
-        this.order.addProduct(new Product("cupcake"), new Quantity(2));
-
-        editedPerson.addOrder(this.order);
-        this.order.setCustomer(editedPerson);
-=======
         ArrayList<Order> currentOrders = personToEdit.getOrders();
         currentOrders.add(this.order);
         editedPerson.setOrders(currentOrders);
+        this.order.setCustomer(editedPerson);
         AddProductCommand.setLastOrder(this.order);
 
->>>>>>> b0574069
         model.setPerson(personToEdit, editedPerson);
         model.updateFilteredPersonList(Model.PREDICATE_SHOW_ALL_PERSONS);
 
