--- conflicted
+++ resolved
@@ -128,11 +128,7 @@
     }
 
     /**
-<<<<<<< HEAD
-     * Parses a {@code String product} into an {@code Product}.
-=======
      * Parses a product name {@code String product} into a {@code Product}.
->>>>>>> 55304273
      * Leading and trailing whitespaces will be trimmed.
      *
      * @throws ParseException if the given {@code product} is invalid.
@@ -147,17 +143,10 @@
     }
 
     /**
-<<<<<<< HEAD
-     * Parses a {@code String product} into an {@code Product}.
-     * Leading and trailing whitespaces will be trimmed.
-     *
-     * @throws ParseException if the given {@code product} is invalid.
-=======
      * Parses a product quantity {@code String quantity} into a {@code Quantity}.
      * Quantity only accepts non-negative integer values.
      *
      * @throws ParseException if the given {@code quantity} is invalid.
->>>>>>> 55304273
      */
     public static Quantity parseQuantity(String quantity) throws ParseException {
         requireNonNull(quantity);
@@ -167,8 +156,6 @@
         }
         return new Quantity(Integer.parseInt(trimmedQuantity));
     }
-<<<<<<< HEAD
-=======
 
     /**
      * Differentiates order and customer command.
@@ -195,5 +182,4 @@
             throw new ParseException(Messages.MESSAGE_INVALID_COMMAND_FORMAT);
         }
     }
->>>>>>> 55304273
 }