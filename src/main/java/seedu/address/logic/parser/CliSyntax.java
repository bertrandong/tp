package seedu.address.logic.parser;

/**
 * Contains Command Line Interface (CLI) syntax definitions common to multiple commands
 */
public class CliSyntax {

    /* Prefix definitions */
    public static final Prefix PREFIX_NAME = new Prefix("n/");
    public static final Prefix PREFIX_PHONE = new Prefix("p/");
    public static final Prefix PREFIX_EMAIL = new Prefix("e/");
    public static final Prefix PREFIX_ADDRESS = new Prefix("a/");
    public static final Prefix PREFIX_TAG = new Prefix("t/");
    public static final Prefix PREFIX_ORDER = new Prefix("o/");
    public static final Prefix PREFIX_CUSTOMER_ID = new Prefix("c/");
    public static final Prefix PREFIX_PRODUCT_NAME = new Prefix("pn/");
    public static final Prefix PREFIX_PRODUCT_QUANTITY = new Prefix("pq/");
<<<<<<< HEAD
    public static final Prefix PREFIX_PRODUCT_PRICE = new Prefix("pr/");
=======
    public static final Prefix PREFIX_MENU = new Prefix("m/");
>>>>>>> a45c240c

}<|MERGE_RESOLUTION|>--- conflicted
+++ resolved
@@ -15,10 +15,6 @@
     public static final Prefix PREFIX_CUSTOMER_ID = new Prefix("c/");
     public static final Prefix PREFIX_PRODUCT_NAME = new Prefix("pn/");
     public static final Prefix PREFIX_PRODUCT_QUANTITY = new Prefix("pq/");
-<<<<<<< HEAD
     public static final Prefix PREFIX_PRODUCT_PRICE = new Prefix("pr/");
-=======
     public static final Prefix PREFIX_MENU = new Prefix("m/");
->>>>>>> a45c240c
-
 }