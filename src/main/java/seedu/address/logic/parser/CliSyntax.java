package seedu.address.logic.parser;

/**
 * Contains Command Line Interface (CLI) syntax definitions common to multiple commands
 */
public class CliSyntax {

    /* Prefix definitions */
    public static final Prefix PREFIX_NAME = new Prefix("n/");
    public static final Prefix PREFIX_PHONE = new Prefix("p/");
    public static final Prefix PREFIX_EMAIL = new Prefix("e/");
    public static final Prefix PREFIX_ADDRESS = new Prefix("a/");
    public static final Prefix PREFIX_TAG = new Prefix("t/");
    public static final Prefix PREFIX_ORDER = new Prefix("o/");
    public static final Prefix PREFIX_CUSTOMER_ID = new Prefix("c/");
    public static final Prefix PREFIX_PRODUCT_NAME = new Prefix("pn/");
    public static final Prefix PREFIX_PRODUCT_QUANTITY = new Prefix("pq/");
<<<<<<< HEAD
    public static final Prefix PREFIX_DEADLINE = new Prefix("by/");

=======
>>>>>>> a45c240c
    public static final Prefix PREFIX_MENU = new Prefix("m/");

}<|MERGE_RESOLUTION|>--- conflicted
+++ resolved
@@ -15,11 +15,7 @@
     public static final Prefix PREFIX_CUSTOMER_ID = new Prefix("c/");
     public static final Prefix PREFIX_PRODUCT_NAME = new Prefix("pn/");
     public static final Prefix PREFIX_PRODUCT_QUANTITY = new Prefix("pq/");
-<<<<<<< HEAD
     public static final Prefix PREFIX_DEADLINE = new Prefix("by/");
-
-=======
->>>>>>> a45c240c
     public static final Prefix PREFIX_MENU = new Prefix("m/");
 
 }