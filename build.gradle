plugins {
    id 'java'
    id 'checkstyle'
    id 'com.github.johnrengelman.shadow' version '7.1.2'
    id 'application'
    id 'jacoco'
}

mainClassName = 'seedu.address.Main'

sourceCompatibility = JavaVersion.VERSION_11
targetCompatibility = JavaVersion.VERSION_11

repositories {
    mavenCentral()
    maven { url 'https://oss.sonatype.org/content/repositories/snapshots/' }
}

checkstyle {
    toolVersion = '10.2'
}

test {
    useJUnitPlatform()
    finalizedBy jacocoTestReport
}

task coverage(type: JacocoReport) {
    sourceDirectories.from files(sourceSets.main.allSource.srcDirs)
    classDirectories.from files(sourceSets.main.output)
    executionData.from files(jacocoTestReport.executionData)
    afterEvaluate {
        classDirectories.from files(classDirectories.files.collect {
            fileTree(dir: it, exclude: ['**/*.jar'])
        })
    }
    reports {
        html.required = true
        xml.required = true
    }
}

dependencies {
    String jUnitVersion = '5.4.0'
    String javaFxVersion = '17.0.7'

    implementation group: 'org.openjfx', name: 'javafx-base', version: javaFxVersion, classifier: 'win'
    implementation group: 'org.openjfx', name: 'javafx-base', version: javaFxVersion, classifier: 'mac'
    implementation group: 'org.openjfx', name: 'javafx-base', version: javaFxVersion, classifier: 'linux'
    implementation group: 'org.openjfx', name: 'javafx-controls', version: javaFxVersion, classifier: 'win'
    implementation group: 'org.openjfx', name: 'javafx-controls', version: javaFxVersion, classifier: 'mac'
    implementation group: 'org.openjfx', name: 'javafx-controls', version: javaFxVersion, classifier: 'linux'
    implementation group: 'org.openjfx', name: 'javafx-fxml', version: javaFxVersion, classifier: 'win'
    implementation group: 'org.openjfx', name: 'javafx-fxml', version: javaFxVersion, classifier: 'mac'
    implementation group: 'org.openjfx', name: 'javafx-fxml', version: javaFxVersion, classifier: 'linux'
    implementation group: 'org.openjfx', name: 'javafx-graphics', version: javaFxVersion, classifier: 'win'
    implementation group: 'org.openjfx', name: 'javafx-graphics', version: javaFxVersion, classifier: 'mac'
    implementation group: 'org.openjfx', name: 'javafx-graphics', version: javaFxVersion, classifier: 'linux'

    implementation group: 'com.fasterxml.jackson.core', name: 'jackson-databind', version: '2.7.0'
    implementation group: 'com.fasterxml.jackson.datatype', name: 'jackson-datatype-jsr310', version: '2.7.4'

    testImplementation group: 'org.junit.jupiter', name: 'junit-jupiter-api', version: jUnitVersion

    testRuntimeOnly group: 'org.junit.jupiter', name: 'junit-jupiter-engine', version: jUnitVersion
}

shadowJar {
    archiveFileName = 'strackio.jar'
}

run {
<<<<<<< HEAD
    enableAssertions = true;
}
=======
    enableAssertions = true
}

>>>>>>> a45c240c
defaultTasks 'clean', 'test'<|MERGE_RESOLUTION|>--- conflicted
+++ resolved
@@ -70,12 +70,7 @@
 }
 
 run {
-<<<<<<< HEAD
     enableAssertions = true;
 }
-=======
-    enableAssertions = true
-}
 
->>>>>>> a45c240c
 defaultTasks 'clean', 'test'